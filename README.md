--- conflicted
+++ resolved
@@ -9,122 +9,6 @@
 
 | 💊 Patch | 📜 Description | 🏹 Target Version |
 |:--------:|:--------------:|:-----------------:|
-<<<<<<< HEAD
-| `Add splash animation` | Adds old style splash animation. | 18.25.40 ~ 19.06.39 |
-| `Alternative thumbnails` | Adds options to replace video thumbnails using the DeArrow API or image captures from the video. | 18.25.40 ~ 19.06.39 |
-| `Ambient mode switch` | Adds an option to bypass the restrictions of ambient mode or disable it completely. | 18.25.40 ~ 19.06.39 |
-| `Append time stamps information` | Adds an option to add the current video quality or playback speed in brackets next to the current time. | 18.25.40 ~ 19.06.39 |
-| `Change player flyout panel toggles` | Adds an option to use text toggles instead of switch toggles within the additional settings menu. | 18.25.40 ~ 19.05.36 |
-| `Change start page` | Adds an option to set which page the app opens in instead of the homepage. | 18.25.40 ~ 19.06.39 |
-| `Custom branding heading` | Applies a custom heading in the top left corner within the app. | 18.25.40 ~ 19.06.39 |
-| `Custom branding icon YouTube` | Change the YouTube launcher icon to the icon specified in options.json. | 18.25.40 ~ 19.06.39 |
-| `Custom branding name YouTube` | Rename the YouTube app to the name specified in options.json. | 18.25.40 ~ 19.06.39 |
-| `Custom double tap length` | Add 'double-tap to seek' value. | 18.25.40 ~ 19.06.39 |
-| `Custom package name` | Changes the package name for the non-root build of YouTube and YouTube Music to the name specified in options.json. | all |
-| `Custom playback speed` | Adds options to customize available playback speeds. | 18.25.40 ~ 19.06.39 |
-| `Custom player overlay opacity` | Adds an option to change the opacity of the video player background when player controls are visible. | 18.25.40 ~ 19.06.39 |
-| `Custom seekbar color` | Adds an option to customize seekbar colors in video players and video thumbnails. | 18.25.40 ~ 19.06.39 |
-| `Default playback speed` | Adds an option to set the default playback speed. | 18.25.40 ~ 19.06.39 |
-| `Default video quality` | Adds an option to set the default video quality. | 18.25.40 ~ 19.06.39 |
-| `Disable HDR video` | Adds options to disable HDR video. | 18.25.40 ~ 19.06.39 |
-| `Disable QUIC protocol` | Adds an option to disable CronetEngine's QUIC protocol. | 18.25.40 ~ 19.06.39 |
-| `Disable auto captions` | Adds an option to disable captions from being automatically enabled. | 18.25.40 ~ 19.06.39 |
-| `Disable haptic feedback` | Adds an option to disable haptic feedback when swiping the video player. | 18.25.40 ~ 19.06.39 |
-| `Disable landscape mode` | Adds an option to disable landscape mode when entering fullscreen. | 18.25.40 ~ 19.06.39 |
-| `Disable pip notification` | Disable pip notification when you first launch pip mode. | 18.25.40 ~ 19.06.39 |
-| `Disable rolling number animations` | Adds an option to disable rolling number animations of video view count, user likes, and upload time. | 18.43.45 ~ 19.06.39 |
-| `Disable shorts on startup` | Adds an option to disable the Shorts player from resuming on app startup when Shorts were last being watched. | 18.25.40 ~ 19.06.39 |
-| `Disable speed overlay` | Adds an option to disable 'Play at 2x speed' when pressing and holding in the video player. | 18.25.40 ~ 19.06.39 |
-| `Disable update screen` | Adds an option to disable the "Update your app" screen that appears when using an outdated client. | 18.25.40 ~ 19.06.39 |
-| `Enable bottom player gestures` | Adds an option to enter fullscreen when swiping down below the video player. | 18.25.40 ~ 19.06.39 |
-| `Enable compact controls overlay` | Adds an option to make the fullscreen controls compact. | 18.25.40 ~ 19.06.39 |
-| `Enable debug logging` | Adds an option to enable debug logging. | 18.25.40 ~ 19.06.39 |
-| `Enable external browser` | Adds an option to always open links in your browser instead of in the in-app-browser. | 18.25.40 ~ 19.06.39 |
-| `Enable gradient loading screen` | Adds an option to enable gradient loading screen. | 18.25.40 ~ 19.06.39 |
-| `Enable language switch` | Adds an option to enable or disable language switching toggle. | 18.25.40 ~ 19.06.39 |
-| `Enable minimized playback` | Enables minimized and background playback. | 18.25.40 ~ 19.06.39 |
-| `Enable new splash animation` | Adds an option to enable a new type of splash animation. | 18.25.40 ~ 19.06.39 |
-| `Enable new thumbnail preview` | Adds an option to enables the new seekbar thumbnails preview. | 18.25.40 ~ 19.06.39 |
-| `Enable old quality layout` | Adds an option to restore the old video quality menu with specific video resolution options. | 18.25.40 ~ 19.06.39 |
-| `Enable open links directly` | Adds an option to skip over redirection URLs in external links. | 18.25.40 ~ 19.06.39 |
-| `Enable seekbar tapping` | Adds an option to enable tap-to-seek on the seekbar of the video player. | 18.25.40 ~ 19.06.39 |
-| `Enable song search` | Adds an option to enable song search in the voice search screen. | 18.30.37 ~ 19.06.39 |
-| `Enable tablet mini player` | Adds an option to enable the tablet mini player layout. | 18.25.40 ~ 19.06.39 |
-| `Enable tablet navigation bar` | Adds an option to enable the tablet navigation bar. | 18.25.40 ~ 19.06.39 |
-| `Enable wide search bar` | Adds an option to replace the search icon with a wide search bar. This will hide the YouTube logo when active. | 18.25.40 ~ 19.06.39 |
-| `Force fullscreen` | Adds an option to forcefully open videos in fullscreen. | 18.25.40 ~ 19.06.39 |
-| `Force opus codec` | Adds an option to force the opus audio codec instead of the mp4a audio codec. | 18.25.40 ~ 19.06.39 |
-| `Force video codec` | Adds an option to force the video codec. | 18.25.40 ~ 19.06.39 |
-| `Hide account menu` | Adds the ability to hide account menu elements using a custom filter in the account menu and You tab. | 18.25.40 ~ 19.06.39 |
-| `Hide animated button background` | Hides the background of the pause and play animated buttons in the Shorts player. | 18.25.40 ~ 19.06.39 |
-| `Hide auto player popup panels` | Adds an option to hide panels (such as live chat) from opening automatically. | 18.25.40 ~ 19.06.39 |
-| `Hide autoplay button` | Adds an option to hide the autoplay button in the video player. | 18.25.40 ~ 19.06.39 |
-| `Hide autoplay preview` | Adds an option to hide the autoplay preview container when in fullscreen. | 18.25.40 ~ 19.06.39 |
-| `Hide button container` | Adds options to hide action buttons below the video player. | 18.25.40 ~ 19.06.39 |
-| `Hide captions button` | Adds an option to hide the captions button in the video player. | 18.25.40 ~ 19.06.39 |
-| `Hide cast button` | Adds an option to hide the cast button. | 18.25.40 ~ 19.06.39 |
-| `Hide category bar` | Adds an option to hide the category bar in feeds. | 18.25.40 ~ 19.06.39 |
-| `Hide channel avatar section` | Adds an option to hide the channel avatar section of the subscription feed. | 18.25.40 ~ 19.06.39 |
-| `Hide channel profile components` | Adds an option to hide channel profile components. | 18.25.40 ~ 19.06.39 |
-| `Hide channel watermark` | Adds an option to hide creator's watermarks in the video player. | 18.25.40 ~ 19.06.39 |
-| `Hide collapse button` | Adds an option to hide the collapse button in the video player. | 18.25.40 ~ 19.06.39 |
-| `Hide comment component` | Adds options to hide components related to comments. | 18.25.40 ~ 19.06.39 |
-| `Hide crowdfunding box` | Adds an option to hide the crowdfunding box between the player and video description. | 18.25.40 ~ 19.06.39 |
-| `Hide description components` | Adds an option to hide description components. | 18.25.40 ~ 19.06.39 |
-| `Hide double tap overlay filter` | Hides the double tap dark filter layer. | 18.25.40 ~ 19.06.39 |
-| `Hide double tap to like animations` | Hides the like animations when double tap the screen in the Shorts player. | 18.25.40 ~ 19.06.39 |
-| `Hide end screen cards` | Adds an option to hide suggested video cards at the end of the video in the video player. | 18.25.40 ~ 19.06.39 |
-| `Hide end screen overlay` | Adds an option to hide the overlay in fullscreen when swiping up and at the end of videos. | 18.25.40 ~ 19.06.39 |
-| `Hide feed flyout panel` | Adds the ability to hide feed flyout panel components using a custom filter. | 18.25.40 ~ 19.06.39 |
-| `Hide filmstrip overlay` | Adds an option to hide filmstrip overlay in the video player. | 18.25.40 ~ 19.06.39 |
-| `Hide floating microphone` | Adds an option to hide the floating microphone button when searching. | 18.25.40 ~ 19.06.39 |
-| `Hide fullscreen panels` | Adds an option to hide panels such as live chat when in fullscreen. | 18.25.40 ~ 19.06.39 |
-| `Hide general ads` | Adds options to hide general ads. | 18.25.40 ~ 19.06.39 |
-| `Hide handle` | Adds options to hide the handle in the account switcher and You tab. | 18.25.40 ~ 19.06.39 |
-| `Hide info cards` | Adds an option to hide info-cards in the video player. | 18.25.40 ~ 19.06.39 |
-| `Hide latest videos button` | Adds options to hide latest videos button in home feed. | 18.25.40 ~ 19.06.39 |
-| `Hide layout components` | Adds options to hide general layout components. | 18.25.40 ~ 19.06.39 |
-| `Hide load more button` | Adds an option to hide the button under videos that loads similar videos. | 18.25.40 ~ 19.06.39 |
-| `Hide mix playlists` | Adds an option to hide mix playlists in feed. | 18.25.40 ~ 19.06.39 |
-| `Hide music button` | Adds an option to hide the YouTube Music button in the video player. | 18.25.40 ~ 19.06.39 |
-| `Hide navigation buttons` | Adds options to hide and change navigation buttons (such as the Shorts button). | 18.25.40 ~ 19.06.39 |
-| `Hide navigation label` | Adds an option to hide navigation bar labels. | 18.25.40 ~ 19.06.39 |
-| `Hide player button background` | Hides the dark background surrounding the video player controls. | 18.25.40 ~ 19.06.39 |
-| `Hide player flyout panel` | Adds options to hide player flyout panel components. | 18.25.40 ~ 19.06.39 |
-| `Hide previous next button` | Adds an option to hide the previous and next buttons in the video player. | 18.25.40 ~ 19.06.39 |
-| `Hide search term thumbnail` | Adds an option to hide thumbnails in the search term history. | 18.25.40 ~ 19.06.39 |
-| `Hide seek message` | Adds an option to hide the 'Slide left or right to seek' or 'Release to cancel' message container in the video player. | 18.39.41 ~ 19.06.39 |
-| `Hide seekbar` | Adds an option to hide the seekbar in video player and video thumbnails. | 18.25.40 ~ 19.06.39 |
-| `Hide shorts components` | Adds options to hide components related to YouTube Shorts. | 18.25.40 ~ 19.06.39 |
-| `Hide snack bar` | Adds an option to hide the snack bar action popup. | 18.25.40 ~ 19.06.39 |
-| `Hide suggested actions` | Adds an option to hide the suggested actions bar inside the player. | 18.25.40 ~ 19.06.39 |
-| `Hide suggested video overlay` | Adds an option to hide the suggested video overlay at the end of videos. | 18.25.40 ~ 19.06.39 |
-| `Hide suggestions shelf` | Adds an option to hide the suggestions shelf in feed. | 18.25.40 ~ 19.06.39 |
-| `Hide time stamp` | Adds an option to hide the timestamp in the bottom left of the video player. | 18.25.40 ~ 19.06.39 |
-| `Hide toolbar button` | Adds an option to hide the button in the toolbar. | 18.25.40 ~ 19.06.39 |
-| `Hide tooltip content` | Hides the tooltip box that appears on first install. | 18.25.40 ~ 19.06.39 |
-| `Hide trending searches` | Adds an option to hide trending searches in the search bar. | 18.25.40 ~ 19.06.39 |
-| `Hide video ads` | Adds an option to hide ads in the video player. | 18.25.40 ~ 19.06.39 |
-| `Hide voice search button` | Hide voice search button in search bar. | 18.25.40 ~ 19.06.39 |
-| `Keep landscape mode` | Adds an option to keep landscape mode when turning the screen off and on in fullscreen. | 18.42.41 ~ 19.06.39 |
-| `Layout switch` | Adds an option to trick dpi to use tablet or phone layout. | 18.25.40 ~ 19.06.39 |
-| `MaterialYou` | Enables MaterialYou theme for Android 12+ | 18.25.40 ~ 19.06.39 |
-| `MicroG support` | Allows ReVanced Extended to run without root and under a different package name with MicroG. | 18.25.40 ~ 19.06.39 |
-| `Overlay buttons` | Adds an option to display overlay buttons in the video player. | 18.25.40 ~ 19.06.39 |
-| `Quick actions components` | Adds options to hide and customize components below the seekbar in fullscreen. | 18.25.40 ~ 19.06.39 |
-| `Remove viewer discretion dialog` | Adds an option to remove the dialog that appears when opening a video that has been age-restricted by accepting it automatically. This does not bypass the age restriction. | 18.25.40 ~ 19.06.39 |
-| `Return YouTube Dislike` | Shows the dislike count of videos using the Return YouTube Dislike API. | 18.25.40 ~ 19.06.39 |
-| `Sanitize sharing links` | Adds an option to remove tracking query parameters from URLs when sharing links. | 18.25.40 ~ 19.06.39 |
-| `Settings` | Applies mandatory patches to implement ReVanced Extended settings into the application. | 18.25.40 ~ 19.06.39 |
-| `Shorts outline button` | Apply the outline icon to the action button of the Shorts player. | 18.25.40 ~ 19.06.39 |
-| `SponsorBlock` | Integrates SponsorBlock which allows skipping video segments such as sponsored content. | 18.25.40 ~ 19.06.39 |
-| `Spoof app version` | Adds options to spoof the YouTube client version. This can be used to restore old UI elements and features. | 18.25.40 ~ 19.06.39 |
-| `Spoof device dimensions` | Adds an option to spoof the device dimensions which unlocks higher video qualities if they aren't available on the device. | 18.25.40 ~ 19.06.39 |
-| `Spoof player parameters` | Adds options to spoof player parameters to prevent playback issues. | 18.25.40 ~ 19.06.39 |
-| `Swipe controls` | Adds options to enable and configure volume and brightness swipe controls. | 18.25.40 ~ 19.06.39 |
-| `Theme` | Change the app's theme to the values specified in options.json. | 18.25.40 ~ 19.06.39 |
-| `Translations` | Add Crowdin translations for YouTube. | 18.25.40 ~ 19.06.39 |
-=======
 | `Add splash animation` | Adds old style splash animation. | 18.25.40 ~ 19.05.36 |
 | `Alternative thumbnails` | Adds options to replace video thumbnails using the DeArrow API or image captures from the video. | 18.25.40 ~ 19.05.36 |
 | `Ambient mode switch` | Adds an option to bypass the restrictions of ambient mode or disable it completely. | 18.25.40 ~ 19.05.36 |
@@ -239,7 +123,6 @@
 | `Swipe controls` | Adds options to enable and configure volume and brightness swipe controls. | 18.25.40 ~ 19.05.36 |
 | `Theme` | Change the app's theme to the values specified in options.json. | 18.25.40 ~ 19.05.36 |
 | `Translations` | Add Crowdin translations for YouTube. | 18.25.40 ~ 19.05.36 |
->>>>>>> 27454d48
 </details>
 
 ### [📦 `com.google.android.apps.youtube.music`](https://play.google.com/store/apps/details?id=com.google.android.apps.youtube.music)
